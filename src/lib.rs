--- conflicted
+++ resolved
@@ -1,17 +1,14 @@
-#![cfg_attr(not(test), no_std)]
-
-extern crate alloc;
-
-#[cfg(feature = "boot_services")]
-pub use boot_services;
-
-<<<<<<< HEAD
-#[cfg(feature = "runtime_services")]
-pub use runtime_services;
-=======
-#[cfg(feature = "guid")]
-pub use guid;
->>>>>>> b4efe4d8
-
-#[cfg(feature = "tpl_mutex")]
-pub use tpl_mutex;
+#![cfg_attr(not(test), no_std)]
+
+extern crate alloc;
+
+#[cfg(feature = "boot_services")]
+pub use boot_services;
+
+#[cfg(feature = "runtime_services")]
+pub use runtime_services;
+#[cfg(feature = "guid")]
+pub use guid;
+
+#[cfg(feature = "tpl_mutex")]
+pub use tpl_mutex;